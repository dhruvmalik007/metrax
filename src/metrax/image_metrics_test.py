--- conflicted
+++ resolved
@@ -13,13 +13,11 @@
 # limitations under the License.
 
 """Tests for metrax image metrics."""
-<<<<<<< HEAD
-=======
+
 
 import os
 os.environ['KERAS_BACKEND'] = 'jax'
 
->>>>>>> da32556c
 from absl.testing import absltest
 from absl.testing import parameterized
 import jax.numpy as jnp
@@ -255,7 +253,6 @@
             metrax_mean, metrax_std = float(metrax_result), float('nan')
         return float(kid_mean.cpu().numpy()), float(kid_std.cpu().numpy()), metrax_mean, metrax_std
 
-<<<<<<< HEAD
 
     def test_kid_equivalence_and_timing(self):
         """Compare KID between Metrax and torchmetrics implementations."""
@@ -439,8 +436,6 @@
         result_same_dist = kid_same_dist.compute()
         val_same = float(result_same_dist) if hasattr(result_same_dist, 'shape') and result_same_dist.shape == () else result_same_dist
         self.assertTrue(val > val_same)
-
-
 
     @parameterized.named_parameters(
         (
@@ -548,7 +543,7 @@
         if np.array_equal(predictions_np, targets_np):
             self.assertAlmostEqual(float(metrax_result), 1.0, delta=1e-6)
             self.assertAlmostEqual(float(tf_result_mean), 1.0, delta=1e-6)
-=======
+
   @parameterized.named_parameters(
       (
           'ssim_basic_norm_single_channel',
@@ -655,7 +650,7 @@
     if np.array_equal(predictions, targets):
       self.assertAlmostEqual(float(metrax_result), 1.0, delta=1e-6)
       self.assertAlmostEqual(float(tf_result_mean), 1.0, delta=1e-6)
->>>>>>> da32556c
+
 
   @parameterized.named_parameters(
       (
